from cistar.envs.loop import LoopEnvironment

from rllab.spaces import Box
from rllab.spaces import Product
import traci
import pdb
import numpy as np


"""
Fully functional environment. Takes in an *acceleration* as an action. Reward function is negative norm of the
difference between the velocities of each vehicle, and the target velocity. State function is a vector of the
velocities for each vehicle.
"""
class SimpleLaneChangingAccelerationEnvironment(LoopEnvironment):

    def __init__(self, env_params, sumo_binary, sumo_params, scenario):
        super().__init__(env_params, sumo_binary, sumo_params, scenario)

        if "lane_change_duration" in self.env_params:
            self.lane_change_duration = self.env_params['lane_change_duration'] / self.time_step
        else:
            self.lane_change_duration = 5 / self.time_step

        for rl_id in self.rl_ids:
            self.vehicles[rl_id]['last_lc'] = -1 * self.lane_change_duration

    @property
    def action_space(self):
        """
        Actions are a set of accelerations from 0 to 15m/s
        :return:
        """
        # TODO: max and min are parameters
        # accelerations = Box(low=, high=self.env_params["max-acc"], shape=(self.scenario.num_rl_vehicles, ))
        # lc_threshold = Box(low=-1, high=1, shape=(self.scenario.num_rl_vehicles, ))
        # left_right_threshold = Box(low=-1, high=1, shape=(self.scenario.num_rl_vehicles, ))

        lb = [-abs(self.env_params["max-deacc"]), -1, -1] * self.scenario.num_rl_vehicles
        ub = [self.env_params["max-acc"], 1, 1] * self.scenario.num_rl_vehicles
        return Box(np.array(lb), np.array(ub))

    @property
    def observation_space(self):
        """
        See parent class
        An observation is an array the velocities for each vehicle
        """
        return Box(low=-np.inf, high=np.inf, shape=(self.scenario.num_vehicles,))

    def apply_action(self, veh_id, action):
        """
        See parent class (base_env)
         Given an acceleration, set instantaneous velocity given that acceleration.
        """
        thisSpeed = self.vehicles[veh_id]['speed']
        nextVel = thisSpeed + action * self.time_step
        nextVel = max(0, nextVel)
        # if we're being completely mathematically correct, 1 should be replaced by int(self.time_step * 1000)
        # but it shouldn't matter too much, because 1 is always going to be less than int(self.time_step * 1000)
        self.traci_connection.vehicle.slowDown(veh_id, nextVel, 1)

    def compute_reward(self, state, action):
        """
        See parent class
        """
<<<<<<< HEAD
        # upper bound used to ensure the reward is always positive
        max_cost = np.array([self.env_params["target_velocity"]]*self.scenario.num_vehicles)
        max_cost = np.linalg.norm(max_cost)

        # cost associated with being away from target velocity
        # if the vehicle's velocity is more than twice the target velocity, the cost does not become worse
        cost = velocity - self.env_params["target_velocity"]
        cost = np.linalg.norm(cost)

        ##############################################
        if any(velocity < 0):
            print('------------------------------')
            print(velocity)
            print(np.array(self.rl_ids)[np.array(velocity) < 0])
            print('------------------------------')
        ##############################################

        return max_cost - cost

        # return np.linalg.norm(np.array([0]*len(velocity)) - np.array([50]*len(velocity))) - \
        #     np.linalg.norm(velocity - self.env_params["target_velocity"])

    def getState(self):
        """
        See parent class
        The state is an array the velocities for each vehicle
        :return: an array of vehicle speed for each vehicle
        """
        return np.array([self.vehicles[vehicle]["speed"] for vehicle in self.vehicles])
=======
        if any(state[0] < 0):
            return -20.0
        max_cost = np.array([self.env_params["target_velocity"]]*self.scenario.num_vehicles)
        max_cost = np.linalg.norm(max_cost)

        cost = state[0] - self.env_params["target_velocity"]
        cost = np.linalg.norm(cost)
        return max_cost - cost
        #return -np.linalg.norm(velocity - self.env_params["target_velocity"])

    def getState(self):
        """
       See parent class
       The state is an array the velocities for each vehicle
       :return: an array of vehicle speed for each vehicle
       """
        return np.array([[self.vehicles[vehicle]["speed"],  
                          self.vehicles[vehicle]["lane"],
                          self.get_headway(veh_id)]for vehicle in self.vehicles])
>>>>>>> dcc2b550

    def render(self):
        print('current velocity, lane, headway:', self.state)

    def change_lanes(self, veh_id, direction):
        """
        Makes the traci call to change an rl-vehicle's lane based on a direction
        :param veh_id: vehicle to apply the lane change to
        :param direction: double between -1 and 1, -1 to the left 1 to the right
        :return: (1, timer) for successful lane change, 0 for unsuccessful but possible lane changing
        (i.e. may be vaild, but unsafe), -1 for impossible lane change
        """

        if self.scenario.lanes == 1:
            print("Uh oh, single lane track.")
            return -1
        else:
            curr_lane = self.vehicles[veh_id]['lane']
            if direction > 0:
                # lane change right
                # print("right")
                if curr_lane > 0:
                    self.traci_connection.vehicle.changeLane(veh_id, int(curr_lane-1), int(self.lane_change_duration)) # might be flipped??
                    self.vehicles[veh_id]['last_lc'] = self.timer
                    return 1
                else:
                    return -1
            else:
                # lane change left
                # print("left")
                if curr_lane < self.scenario.lanes - 1:
                    self.traci_connection.vehicle.changeLane(veh_id, int(curr_lane+1), int(self.lane_change_duration))  # might be flipped??
                    self.vehicles[veh_id]['last_lc'] = self.timer
                    return 1
                else:
                    return -1

    def apply_rl_actions(self, actions):
        """
        Takes a tuple and applies a lane change or acceleration. if a lane change is applied,
        don't issue any commands for the duration of the lane change and return negative rewards
        for actions during that lane change. if a lane change isn't applied, and sufficient time
        has passed, issue an acceleration like normal
        :param actions: (acceleraton, lc_value, direction)
        :return: array of resulting actions: 1 if successful + other actions are ok, -1 if unsucessful / bad actions.
        """

        resulting_behaviors = []

        for i, veh_id in enumerate(self.rl_ids):
            # if veh_id == "rl_1":
            #     print(actions[3*i], actions[3*i+1], actions[3*i+2])
            lc_value = actions[3 * i + 1]
            direction = actions[3 * i + 2]

            acceleration = actions[3 * i]
            if self.fail_safe == 'instantaneous':
                safe_action = self.vehicles[veh_id]['controller'].get_safe_action_instantaneous(self, acceleration)
            elif self.fail_safe == 'eugene':
                safe_action = self.vehicles[veh_id]['controller'].get_safe_action(self, acceleration)
            else:
                safe_action = acceleration
            self.apply_action(veh_id, action=safe_action)

            successful_lc = 0

            if lc_value > 0:
                # desired lc
                if self.timer > self.lane_change_duration + self.vehicles[veh_id]['last_lc']:
                    # enough time has passed, change lanes
                    successful_lc = self.change_lanes(veh_id, direction)
                else:
                    # desired lane change but duration has not completed
                    resulting_behaviors.append(-1)  # something negative to add to reward fn

            if successful_lc != 1:
                resulting_behaviors.append(1)  # something positive to add to reward fn
            elif successful_lc == 1:
                # changed lanes
                resulting_behaviors.append(
                    -1)  # something negative to add to reward fn if desired acceleration is large

        return resulting_behaviors


class ShepherdAggressiveDrivers(SimpleLaneChangingAccelerationEnvironment):

    def __init__(self, env_params, sumo_binary, sumo_params, scenario):
        super().__init__(env_params, sumo_binary, sumo_params, scenario)

        # index of aggressive vehicles
        self.ind_aggressive = env_params["ind_aggressive"]

        # index of non-aggressive vehicles
        ind_nonaggressive = np.arange(self.scenario.num_vehicles)
        ind_nonaggressive = ind_nonaggressive[np.array([ind_nonaggressive[i] not in self.ind_aggressive
                                                        for i in range(len(ind_nonaggressive))])]
        self.ind_nonaggressive = ind_nonaggressive

    def compute_reward(self, velocity, action):
        """
        See parent class
        """
        # upper bound used to ensure the reward is always positive
        max_cost = np.append(np.array([self.env_params["target_velocity_aggressive"]]*len(self.ind_nonaggressive)),
                             np.array([self.env_params["target_velocity"]]*len(self.ind_nonaggressive)))
        max_cost = np.linalg.norm(max_cost)

        # cost associated with being away from target velocity
        # if the vehicle's velocity is more than twice the target velocity, the cost does not become worse
        cost = np.append(velocity[self.ind_aggressive].clip(max=2*self.env_params["target_velocity_aggressive"]) -
                         self.env_params["target_velocity_aggressive"],
                         velocity[self.ind_nonaggressive].clip(max=2*self.env_params["target_velocity"]) -
                         self.env_params["target_velocity"])
        cost = np.linalg.norm(cost)

        #######################################
        if any(velocity < 0):
            print(velocity)
        #######################################

        return max_cost - cost<|MERGE_RESOLUTION|>--- conflicted
+++ resolved
@@ -46,7 +46,10 @@
         See parent class
         An observation is an array the velocities for each vehicle
         """
-        return Box(low=-np.inf, high=np.inf, shape=(self.scenario.num_vehicles,))
+        speed = Box(low=-np.inf, high=np.inf, shape=(self.scenario.num_vehicles,))
+        lane = Box(low=0, high=self.scenario.lanes, shape=(self.scenario.num_vehicles,))
+        headway = Box(low=0., high=np.inf, shape=(self.scenario.num_vehicles,))
+        return Product([speed, lane, headway])
 
     def apply_action(self, veh_id, action):
         """
@@ -64,37 +67,6 @@
         """
         See parent class
         """
-<<<<<<< HEAD
-        # upper bound used to ensure the reward is always positive
-        max_cost = np.array([self.env_params["target_velocity"]]*self.scenario.num_vehicles)
-        max_cost = np.linalg.norm(max_cost)
-
-        # cost associated with being away from target velocity
-        # if the vehicle's velocity is more than twice the target velocity, the cost does not become worse
-        cost = velocity - self.env_params["target_velocity"]
-        cost = np.linalg.norm(cost)
-
-        ##############################################
-        if any(velocity < 0):
-            print('------------------------------')
-            print(velocity)
-            print(np.array(self.rl_ids)[np.array(velocity) < 0])
-            print('------------------------------')
-        ##############################################
-
-        return max_cost - cost
-
-        # return np.linalg.norm(np.array([0]*len(velocity)) - np.array([50]*len(velocity))) - \
-        #     np.linalg.norm(velocity - self.env_params["target_velocity"])
-
-    def getState(self):
-        """
-        See parent class
-        The state is an array the velocities for each vehicle
-        :return: an array of vehicle speed for each vehicle
-        """
-        return np.array([self.vehicles[vehicle]["speed"] for vehicle in self.vehicles])
-=======
         if any(state[0] < 0):
             return -20.0
         max_cost = np.array([self.env_params["target_velocity"]]*self.scenario.num_vehicles)
@@ -111,10 +83,9 @@
        The state is an array the velocities for each vehicle
        :return: an array of vehicle speed for each vehicle
        """
-        return np.array([[self.vehicles[vehicle]["speed"],  
-                          self.vehicles[vehicle]["lane"],
-                          self.get_headway(veh_id)]for vehicle in self.vehicles])
->>>>>>> dcc2b550
+        return np.array([[self.vehicles[vehicle]["speed"],
+                          self.vehicles[vehicle]["lane"],  # TODO: what if we have more than 10 lanes?
+                          self.get_headway(vehicle)]for vehicle in self.vehicles]).T
 
     def render(self):
         print('current velocity, lane, headway:', self.state)
