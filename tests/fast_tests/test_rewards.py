import unittest
import os
import numpy as np
from tests.setup_scripts import ring_road_exp_setup
from flow.core.params import EnvParams
<<<<<<< HEAD
from flow.core.params import Vehicles
from flow.core.rewards import average_velocity, total_velocity, \
    desired_velocity
=======
from flow.core.vehicles import Vehicles
from flow.controllers import RLController
from flow.core.rewards import average_velocity, total_velocity, min_delay
from flow.core.rewards import desired_velocity, reward_rl_opening_headways
from flow.core.rewards import penalize_near_standstill, penalize_standstill
from flow.core.rewards import punish_small_rl_headways, boolean_action_penalty
>>>>>>> 473154ae

os.environ["TEST_FLAG"] = "True"


class TestRewards(unittest.TestCase):
    """Tests for all methods in flow/core/rewards.py."""

    def test_desired_velocity(self):
        """Test the desired_velocity method."""
        vehicles = Vehicles()
        vehicles.add("test", num_vehicles=10)

        env_params = EnvParams(additional_params={
            "target_velocity": np.sqrt(10), "max_accel": 1, "max_decel": 1})

        env, scenario = ring_road_exp_setup(vehicles=vehicles,
                                            env_params=env_params)

        # check that the fail attribute leads to a zero return
        self.assertEqual(desired_velocity(env, fail=True), 0)

        # check the average speed upon reset
        self.assertEqual(desired_velocity(env, fail=False), 0)

        # check the average speed upon reset with a subset of edges
        self.assertEqual(desired_velocity(env, edge_list=["bottom"],
                                          fail=False), 0)

        # change the speed of one vehicle
<<<<<<< HEAD
        env.k.vehicle.test_set_speed("test_0", 10)
=======
        env.vehicles.test_set_speed("test_0", np.sqrt(10))
>>>>>>> 473154ae

        # check the new average speed
        self.assertAlmostEqual(desired_velocity(env, fail=False),
                               1 - np.sqrt(90) / 10)

        # check the new average speed for a subset of edges
        self.assertAlmostEqual(desired_velocity(env, edge_list=["bottom"],
                                                fail=False),
                               1 - np.sqrt(20) / np.sqrt(30))

        # change the speed of one of the vehicles outside the edge list
        env.vehicles.test_set_speed("test_8", 10)

        # check that the new average speed is the same as before
        self.assertAlmostEqual(desired_velocity(env, edge_list=["bottom"],
                                                fail=False),
                               1 - np.sqrt(20) / np.sqrt(30))

    def test_average_velocity(self):
        """Test the average_velocity method."""
        vehicles = Vehicles()
        vehicles.add("test", num_vehicles=10)

        env, scenario = ring_road_exp_setup(vehicles=vehicles)

        # check that the fail attribute leads to a zero return
        self.assertEqual(average_velocity(env, fail=True), 0)

        # check the average speed upon reset
        self.assertEqual(average_velocity(env, fail=False), 0)

        # change the speed of one vehicle
        env.k.vehicle.test_set_speed("test_0", 10)

        # check the new average speed
        self.assertEqual(average_velocity(env, fail=False), 1)

        # recreate the environment with no vehicles
        vehicles = Vehicles()
        env, scenario = ring_road_exp_setup(vehicles=vehicles)

        # check that the reward function return 0 in the case of no vehicles
        self.assertEqual(average_velocity(env, fail=False), 0)

    def test_total_velocity(self):
        """Test the average_velocity method."""
        vehicles = Vehicles()
        vehicles.add("test", num_vehicles=10)

        env, scenario = ring_road_exp_setup(vehicles=vehicles)

        # check that the fail attribute leads to a zero return
        self.assertEqual(total_velocity(env, fail=True), 0)

        # check the average speed upon reset
        self.assertEqual(total_velocity(env, fail=False), 0)

        # change the speed of one vehicle
        env.k.vehicle.test_set_speed("test_0", 10)

        # check the new average speed
        self.assertEqual(total_velocity(env, fail=False), 10)

    def test_min_delay(self):
        """Test the min_delay method."""
        # try the case of an environment with no vehicles
        vehicles = Vehicles()
        env, scenario = ring_road_exp_setup(vehicles=vehicles)

        # check that the reward function return 0 in the case of no vehicles
        self.assertEqual(min_delay(env), 0)

        # try the case of multiple vehicles
        vehicles = Vehicles()
        vehicles.add("test", num_vehicles=10)
        env, scenario = ring_road_exp_setup(vehicles=vehicles)

        # check the min_delay upon reset
        self.assertAlmostEqual(min_delay(env), 0)

        # change the speed of one vehicle
        env.vehicles.test_set_speed("test_0", 10)

        # check the min_delay with the new speed
        self.assertAlmostEqual(min_delay(env), 0.0333333333333)

    def test_penalize_standstill(self):
        """Test the penalize_standstill method."""
        vehicles = Vehicles()
        vehicles.add("test", num_vehicles=10)

        env_params = EnvParams(additional_params={
            "target_velocity": 10, "max_accel": 1, "max_decel": 1})

        env, scenario = ring_road_exp_setup(vehicles=vehicles,
                                            env_params=env_params)

        # check the penalty is acknowledging all vehicles
        self.assertEqual(penalize_standstill(env, gain=1), -10)
        self.assertEqual(penalize_standstill(env, gain=2), -20)

        # change the speed of one vehicle
        env.vehicles.test_set_speed("test_0", 10)

        # check the penalty is acknowledging all vehicles but one
        self.assertEqual(penalize_standstill(env, gain=1), -9)
        self.assertEqual(penalize_standstill(env, gain=2), -18)

    def test_penalize_near_standstill(self):
        """Test the penalize_near_standstill method."""
        vehicles = Vehicles()
        vehicles.add("test", num_vehicles=10)

        env_params = EnvParams(additional_params={
            "target_velocity": 10, "max_accel": 1, "max_decel": 1})

        env, scenario = ring_road_exp_setup(vehicles=vehicles,
                                            env_params=env_params)

        # check the penalty is acknowledging all vehicles
        self.assertEqual(penalize_near_standstill(env, gain=1), -10)
        self.assertEqual(penalize_near_standstill(env, gain=2), -20)

        # change the speed of one vehicle
        env.vehicles.test_set_speed("test_0", 1)

        # check the penalty with good and bad thresholds
        self.assertEqual(penalize_near_standstill(env, thresh=2), -10)
        self.assertEqual(penalize_near_standstill(env, thresh=0.5), -9)

    def test_punish_small_rl_headways(self):
        """Test the punish_small_rl_headways method."""
        vehicles = Vehicles()
        vehicles.add("test", acceleration_controller=(RLController, {}),
                     num_vehicles=10)

        env, scenario = ring_road_exp_setup(vehicles=vehicles)

        # set the headways to 0
        for veh_id in env.vehicles.get_rl_ids():
            env.vehicles.set_headway(veh_id, 0)

        # test penalty when headways of all vehicles are currently 0
        self.assertEqual(punish_small_rl_headways(env, headway_threshold=1),
                         -10)
        self.assertEqual(punish_small_rl_headways(env, headway_threshold=2),
                         -10)
        self.assertEqual(punish_small_rl_headways(env,
                                                  headway_threshold=2,
                                                  penalty_gain=2),
                         -20)
        self.assertEqual(punish_small_rl_headways(env,
                                                  headway_threshold=2,
                                                  penalty_gain=2,
                                                  penalty_exponent=2),
                         -20)

    def test_boolean_action_penalty(self):
        """Test the boolean_action_penalty method."""
        actions = [False, False, False, False, False]
        self.assertEqual(boolean_action_penalty(actions, gain=1), 0)
        self.assertEqual(boolean_action_penalty(actions, gain=2), 0)

        actions = [True, False, False, False, False]
        self.assertEqual(boolean_action_penalty(actions, gain=1), 1)
        self.assertEqual(boolean_action_penalty(actions, gain=2), 2)

        actions = [True, False, False, True, False]
        self.assertEqual(boolean_action_penalty(actions, gain=1), 2)
        self.assertEqual(boolean_action_penalty(actions, gain=2), 4)

    def test_reward_rl_opening_headways(self):
        """Test the reward_rl_opening_headways method."""
        # check that the reward returns 0 if there are no RL vehicles.
        vehicles = Vehicles()
        vehicles.add('test', num_vehicles=10)

        env, scenario = ring_road_exp_setup(vehicles=vehicles)

        self.assertAlmostEqual(reward_rl_opening_headways(env), 0)

        # add an RL vehicle
        vehicles.add('test_rl', acceleration_controller=(RLController, {}),
                     num_vehicles=1)

        env, scenario = ring_road_exp_setup(vehicles=vehicles)

        # check the method for different tailways
        follower = env.vehicles.get_follower('test_rl_0')

        env.vehicles.set_headway(follower, -10)
        self.assertAlmostEqual(reward_rl_opening_headways(env), 0)

        env.vehicles.set_headway(follower, 10)
        self.assertAlmostEqual(reward_rl_opening_headways(env, 0.1, 1), 1)

        env.vehicles.set_headway(follower, 10)
        self.assertAlmostEqual(reward_rl_opening_headways(env, 0.1, 2), 10)

        env.vehicles.set_headway(follower, 10)
        self.assertAlmostEqual(reward_rl_opening_headways(env, 0.5, 2), 50)

        env.vehicles.set_follower('test_rl_0', None)
        self.assertAlmostEqual(reward_rl_opening_headways(env, 0.5, 2), 0)


if __name__ == '__main__':
    unittest.main()<|MERGE_RESOLUTION|>--- conflicted
+++ resolved
@@ -3,18 +3,12 @@
 import numpy as np
 from tests.setup_scripts import ring_road_exp_setup
 from flow.core.params import EnvParams
-<<<<<<< HEAD
 from flow.core.params import Vehicles
-from flow.core.rewards import average_velocity, total_velocity, \
-    desired_velocity
-=======
-from flow.core.vehicles import Vehicles
 from flow.controllers import RLController
 from flow.core.rewards import average_velocity, total_velocity, min_delay
 from flow.core.rewards import desired_velocity, reward_rl_opening_headways
 from flow.core.rewards import penalize_near_standstill, penalize_standstill
 from flow.core.rewards import punish_small_rl_headways, boolean_action_penalty
->>>>>>> 473154ae
 
 os.environ["TEST_FLAG"] = "True"
 
@@ -44,11 +38,7 @@
                                           fail=False), 0)
 
         # change the speed of one vehicle
-<<<<<<< HEAD
-        env.k.vehicle.test_set_speed("test_0", 10)
-=======
-        env.vehicles.test_set_speed("test_0", np.sqrt(10))
->>>>>>> 473154ae
+        env.k.vehicle.test_set_speed("test_0", np.sqrt(10))
 
         # check the new average speed
         self.assertAlmostEqual(desired_velocity(env, fail=False),
