"""Contains a list of custom velocity controllers."""

from flow.controllers import IDMController
from flow.controllers.base_controller import BaseController
from flow.controllers.car_following_models import SimCarFollowingController
import numpy as np


class FollowerStopper(BaseController):
    """Inspired by Dan Work's... work.

    Dissipation of stop-and-go waves via control of autonomous vehicles:
    Field experiments https://arxiv.org/abs/1705.01693

    Parameters
    ----------
    veh_id : str
        unique vehicle identifier
    v_des : float, optional
        desired speed of the vehicles (m/s)
    """

    def __init__(self,
                 veh_id,
                 car_following_params,
                 v_des=15,
                 danger_edges=None):
        """Instantiate FollowerStopper."""
        BaseController.__init__(
            self, veh_id, car_following_params, delay=1.0,
            fail_safe='safe_velocity')

        # desired speed of the vehicle
        self.v_des = v_des

        # maximum achievable acceleration by the vehicle
        self.max_accel = car_following_params.controller_params['accel']

        # other parameters
        self.dx_1_0 = 4.5
        self.dx_2_0 = 5.25
        self.dx_3_0 = 6.0
        self.d_1 = 1.5
        self.d_2 = 1.0
        self.d_3 = 0.5
        self.danger_edges = danger_edges if danger_edges else {}

    def find_intersection_dist(self, env):
        """Find distance to intersection.

        Parameters
        ----------
        env : flow.envs.Env
            see flow/envs/base_env.py

        Returns
        -------
        float
            distance from the vehicle's current position to the position of the
            node it is heading toward.
        """
        edge_id = env.k.vehicle.get_edge(self.veh_id)
        # FIXME this might not be the best way of handling this
        if edge_id == "":
            return -10
        if 'center' in edge_id:
            return 0
        edge_len = env.k.scenario.edge_length(edge_id)
        relative_pos = env.k.vehicle.get_position(self.veh_id)
        dist = edge_len - relative_pos
        return dist

    def get_accel(self, env):
        """See parent class."""
        lead_id = env.k.vehicle.get_leader(self.veh_id)
        this_vel = env.k.vehicle.get_speed(self.veh_id)
        lead_vel = env.k.vehicle.get_speed(lead_id)

        if self.v_des is None:
            return None

        if lead_id is None:
            v_cmd = self.v_des
        else:
            dx = env.k.vehicle.get_headway(self.veh_id)
            dv_minus = min(lead_vel - this_vel, 0)

            dx_1 = self.dx_1_0 + 1 / (2 * self.d_1) * dv_minus**2
            dx_2 = self.dx_2_0 + 1 / (2 * self.d_2) * dv_minus**2
            dx_3 = self.dx_3_0 + 1 / (2 * self.d_3) * dv_minus**2
            v = min(max(lead_vel, 0), self.v_des)
            # compute the desired velocity
            if dx <= dx_1:
                v_cmd = 0
            elif dx <= dx_2:
                v_cmd = v * (dx - dx_1) / (dx_2 - dx_1)
            elif dx <= dx_3:
                v_cmd = v + (self.v_des - this_vel) * (dx - dx_2) \
                        / (dx_3 - dx_2)
            else:
                v_cmd = self.v_des

        edge = env.k.vehicle.get_edge(self.veh_id)

        if edge == "":
            return None

        if self.find_intersection_dist(env) <= 10 and \
                env.k.vehicle.get_edge(self.veh_id) in self.danger_edges or \
                env.k.vehicle.get_edge(self.veh_id)[0] == ":":
            return None
        else:
            # compute the acceleration from the desired velocity
            return (v_cmd - this_vel) / env.sim_step


class PISaturation(BaseController):
    """Inspired by Dan Work's... work.

    Dissipation of stop-and-go waves via control of autonomous vehicles:
    Field experiments https://arxiv.org/abs/1705.01693

    Parameters
    ----------
    veh_id : str
        unique vehicle identifier
    car_following_params : flow.core.params.SumoCarFollowingParams
        object defining sumo-specific car-following parameters
    """

    def __init__(self, veh_id, car_following_params):
        """Instantiate PISaturation."""
        BaseController.__init__(self, veh_id, car_following_params, delay=1.0)

        # maximum achievable acceleration by the vehicle
        self.max_accel = car_following_params.controller_params['accel']

        # history used to determine AV desired velocity
        self.v_history = []

        # other parameters
        self.gamma = 2
        self.g_l = 7
        self.g_u = 30
        self.v_catch = 1

        # values that are updated by using their old information
        self.alpha = 0
        self.beta = 1 - 0.5 * self.alpha
        self.U = 0
        self.v_target = 0
        self.v_cmd = 0

    def get_accel(self, env):
        """See parent class."""
        lead_id = env.k.vehicle.get_leader(self.veh_id)
        lead_vel = env.k.vehicle.get_speed(lead_id)
        this_vel = env.k.vehicle.get_speed(self.veh_id)

        dx = env.k.vehicle.get_headway(self.veh_id)
        dv = lead_vel - this_vel
        dx_s = max(2 * dv, 4)

        # update the AV's velocity history
        self.v_history.append(this_vel)

        if len(self.v_history) == int(38 / env.sim_step):
            del self.v_history[0]

        # update desired velocity values
        v_des = np.mean(self.v_history)
        v_target = v_des + self.v_catch \
            * min(max((dx - self.g_l) / (self.g_u - self.g_l), 0), 1)

        # update the alpha and beta values
        alpha = min(max((dx - dx_s) / self.gamma, 0), 1)
        beta = 1 - 0.5 * alpha

        # compute desired velocity
        self.v_cmd = beta * (alpha * v_target + (1 - alpha) * lead_vel) \
            + (1 - beta) * self.v_cmd

        # compute the acceleration
        accel = (self.v_cmd - this_vel) / env.sim_step

        return min(accel, self.max_accel)


class HandTunedVelocityController(IDMController):
    def __init__(self,
                 veh_id,
                 v_regions,
                 car_following_params):
        super().__init__(
            veh_id, car_following_params=car_following_params)
        self.v_regions = v_regions

    def get_accel(self, env):
        env.k.vehicle.set_color(self.veh_id, (255, 0, 0))
        edge = env.k.vehicle.get_edge(self.veh_id)
        if edge:
            if edge[0] != ':' and edge in env.controlled_edges:
                pos = env.k.vehicle.get_position(self.veh_id)
                # find what segment we fall into
                bucket = np.searchsorted(env.slices[edge], pos) - 1
                
                action = self.v_regions[bucket +
                                        env.action_index[edge]]
                if self.veh_id == "flow_0.0":
                    print("edge, bucket, action", edge, bucket, action)
                # set the desired velocity of the controller to the action
                controller = env.k.vehicle.set_max_speed(self.veh_id, action)
        
        action = super().get_accel(env)
        return action


class TimeDelayVelocityController(SimCarFollowingController):
    def __init__(self,
                 veh_id,
                 stop_edge,
                 stop_pos,
                 car_following_params):
        """[summary]
        
        Arguments:
            veh_id {[int]} 
            stop_distance {[type]} -- distance from bottleneck to stop at

            car_following_params {[type]} -- 
        """
        super().__init__(
            veh_id, car_following_params=car_following_params)
        self.stop_pos = stop_pos
        self.stop_edge = stop_edge
        self.stop_set = False

    def get_duration(self, env):
        return 10.0
    
    def set_stop(self, env):
        lane_id = env.k.vehicle.get_lane(self.veh_id)
        duration = self.get_duration(env)

        if duration < 1.0:
            if self.stop_set:
                env.k.vehicle.cancel_stop(self.veh_id, edgeid=self.stop_edge, pos=self.stop_pos, lane=lane_id)
            self.stop_set = False
        else:
            env.k.vehicle.set_stop_with_duration(self.veh_id, edgeid=self.stop_edge, pos=self.stop_pos, lane=lane_id, duration=duration)
            self.duration = duration
            self.stop_set = True

    def get_accel(self, env):
        if (env.k.vehicle.is_stopped(self.veh_id)):
            env.k.vehicle.set_color(self.veh_id, (255, 255, 0))
        else:
            env.k.vehicle.set_color(self.veh_id, (0, 255, 0))
        cur_pos = env.k.vehicle.get_position(self.veh_id)
        cur_speed = env.k.vehicle.get_speed(self.veh_id)
        if int(env.k.vehicle.get_edge(self.veh_id)) > int(self.stop_edge):
            return None
        elif int(env.k.vehicle.get_edge(self.veh_id)) == int(self.stop_edge) and self.stop_pos - cur_pos - 4 < (cur_speed**2) / self.car_following_params.controller_params['decel']:
            return None
        else:
            self.set_stop(env)

        return None


class DecentralizedALINEAController(TimeDelayVelocityController):
    def __init__(self, veh_id, stop_edge, stop_pos, additional_env_params, car_following_params):
        super().__init__(veh_id, stop_edge, stop_pos, car_following_params)
        # values for the ALINEA ramp meter algorithm
        self.n_crit = additional_env_params.get("n_crit")
        self.q_max = 14401
        self.q_min = 200
        self.feedback_coeff = additional_env_params.get('feedback_coeff')
        self.q = additional_env_params.get('q_init')  # 600 # ramp meter feedback controller
        self.feedback_update_time = 0
        self.feedback_timer = 0.0
        self.duration = 0.0

    def get_duration(self, env):
        self.feedback_timer += env.sim_step
        if self.feedback_timer > self.feedback_update_time:
            self.feedback_timer = 0
            # now implement the integral controller update
            # find all the vehicles in an edge
            q_update = self.feedback_coeff * (
                self.n_crit - np.average(env.smoothed_num))
            self.q = min(max(self.q + q_update, self.q_min), self.q_max)
            # convert q to cycle time, we keep track of the previous cycle time to let the cycle coplete
            duration = 3600 * env.scaling * 4 / self.q
        return duration

class StaggeringDecentralizedALINEAController(DecentralizedALINEAController):
    def __init__(self, veh_id, stop_edge, stop_pos, additional_env_params, car_following_params):
        super().__init__(veh_id, stop_edge, stop_pos, additional_env_params, car_following_params)
        self.is_waiting_to_go = False
        self.lane_leader = False
        self.check_next = False

    def get_accel(self, env):
<<<<<<< HEAD
        try:
            env.k.vehicle.set_color(self.veh_id, (0, 255, 0))
            cur_pos = env.k.vehicle.get_position(self.veh_id)
            cur_speed = env.k.vehicle.get_speed(self.veh_id)
            cur_lane = env.k.vehicle.get_lane(self.veh_id)

            if not self.lane_leader:
                cars_in_lane = []
                if self.stop_edge in env.edge_dict:
                    cars_in_lane = env.edge_dict[self.stop_edge][cur_lane]
                if len(cars_in_lane) and max(cars_in_lane, key=lambda x: x[1])[0] == self.veh_id and self.stop_set:
                    self.lane_leader = True
                    env.waiting_queue.append(self.veh_id)

            if int(env.k.vehicle.get_edge(self.veh_id)) > int(self.stop_edge):
                if self.veh_id in env.waiting_queue:
                    env.waiting_queue.remove(self.veh_id)
                return None
            elif self.is_waiting_to_go:
                if not env.k.vehicle.is_stopped(self.veh_id):
                    if (env.waiting_queue[0] == self.veh_id):
                        if len(env.waiting_queue) == 4:
                            # car can depart
                            env.waiting_queue.pop(0)
                            self.is_waiting_to_go = False
                            return None
                return 0.0
            elif env.k.vehicle.is_stopped(self.veh_id):
                self.is_waiting_to_go = True
                return 0.0
            elif not self.stop_set and int(env.k.vehicle.get_edge(self.veh_id)) == int(self.stop_edge) and \
                0.5 * (cur_speed**2) / self.car_following_params.controller_params['decel'] + cur_pos > self.stop_pos - 4:
                return None
            else:
                self.set_stop(env)
=======
        env.k.vehicle.set_color(self.veh_id, (0, 255, 0))
        cur_pos = env.k.vehicle.get_position(self.veh_id)
        cur_speed = env.k.vehicle.get_speed(self.veh_id)
        cur_lane = env.k.vehicle.get_lane(self.veh_id)
        
        if not self.lane_leader:
            cars_in_lane = []
            if self.stop_edge in env.edge_dict:
                cars_in_lane = env.edge_dict[self.stop_edge][cur_lane]
            if len(cars_in_lane) and max(cars_in_lane, key=lambda x: x[1])[0] == self.veh_id and self.stop_set:
                self.lane_leader = True
                env.waiting_queue.append(self.veh_id)
>>>>>>> 20634042

            return None
        except Exception as e:
            print(e)
            import ipdb; ipdb.set_trace()


    <|MERGE_RESOLUTION|>--- conflicted
+++ resolved
@@ -302,43 +302,6 @@
         self.check_next = False
 
     def get_accel(self, env):
-<<<<<<< HEAD
-        try:
-            env.k.vehicle.set_color(self.veh_id, (0, 255, 0))
-            cur_pos = env.k.vehicle.get_position(self.veh_id)
-            cur_speed = env.k.vehicle.get_speed(self.veh_id)
-            cur_lane = env.k.vehicle.get_lane(self.veh_id)
-
-            if not self.lane_leader:
-                cars_in_lane = []
-                if self.stop_edge in env.edge_dict:
-                    cars_in_lane = env.edge_dict[self.stop_edge][cur_lane]
-                if len(cars_in_lane) and max(cars_in_lane, key=lambda x: x[1])[0] == self.veh_id and self.stop_set:
-                    self.lane_leader = True
-                    env.waiting_queue.append(self.veh_id)
-
-            if int(env.k.vehicle.get_edge(self.veh_id)) > int(self.stop_edge):
-                if self.veh_id in env.waiting_queue:
-                    env.waiting_queue.remove(self.veh_id)
-                return None
-            elif self.is_waiting_to_go:
-                if not env.k.vehicle.is_stopped(self.veh_id):
-                    if (env.waiting_queue[0] == self.veh_id):
-                        if len(env.waiting_queue) == 4:
-                            # car can depart
-                            env.waiting_queue.pop(0)
-                            self.is_waiting_to_go = False
-                            return None
-                return 0.0
-            elif env.k.vehicle.is_stopped(self.veh_id):
-                self.is_waiting_to_go = True
-                return 0.0
-            elif not self.stop_set and int(env.k.vehicle.get_edge(self.veh_id)) == int(self.stop_edge) and \
-                0.5 * (cur_speed**2) / self.car_following_params.controller_params['decel'] + cur_pos > self.stop_pos - 4:
-                return None
-            else:
-                self.set_stop(env)
-=======
         env.k.vehicle.set_color(self.veh_id, (0, 255, 0))
         cur_pos = env.k.vehicle.get_position(self.veh_id)
         cur_speed = env.k.vehicle.get_speed(self.veh_id)
@@ -350,13 +313,4 @@
                 cars_in_lane = env.edge_dict[self.stop_edge][cur_lane]
             if len(cars_in_lane) and max(cars_in_lane, key=lambda x: x[1])[0] == self.veh_id and self.stop_set:
                 self.lane_leader = True
-                env.waiting_queue.append(self.veh_id)
->>>>>>> 20634042
-
-            return None
-        except Exception as e:
-            print(e)
-            import ipdb; ipdb.set_trace()
-
-
-    +                env.waiting_queue.append(self.veh_id)