--- conflicted
+++ resolved
@@ -3,12 +3,7 @@
 
 
 class FollowerStopper(BaseController):
-<<<<<<< HEAD
-
-    def __init__(self, veh_id, v_des=15, max_accel=1.0):
-=======
     def __init__(self, veh_id, sumo_cf_params, v_des=15, danger_edges=None):
->>>>>>> 393a8e40
         """Inspired by Dan Work's... work:
 
         Dissipation of stop-and-go waves via control of autonomous vehicles: Field experiments
@@ -23,13 +18,7 @@
         max_accel: float, optional
             maximum achievable acceleration by the vehicle (m/s^2)
         """
-<<<<<<< HEAD
-        controller_params = {"delay": 1.0, "max_deaccel": 1.5,
-                             "noise": 0, "fail_safe": "safe_velocity"}
-        BaseController.__init__(self, veh_id, controller_params)
-=======
         BaseController.__init__(self, veh_id, sumo_cf_params, delay=1.0)
->>>>>>> 393a8e40
 
         # desired speed of the vehicle
         self.v_des = v_des
