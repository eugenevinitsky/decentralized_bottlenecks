"""Base environment class. This is the parent of all other environments."""

from copy import deepcopy
import gym
from gym.spaces import Box
import logging
import os
import sys
import time
import numpy as np
import random
from flow.renderer.pyglet_renderer import PygletRenderer as Renderer

from traci.exceptions import FatalTraCIError
from traci.exceptions import TraCIException

import sumolib

try:
    # Import serializable if rllab is installed
    from rllab.core.serializable import Serializable
    serializable_flag = True
except ImportError:
    serializable_flag = False

from flow.core.util import ensure_dir
from flow.core.kernel import Kernel

# Number of retries on restarting SUMO before giving up
RETRIES_ON_ERROR = 10

# pick out the correct class definition
if serializable_flag:
    classdef = (gym.Env, Serializable)
else:
    classdef = (gym.Env,)

# colors for vehicles
WHITE = (255, 255, 255, 255)
CYAN = (0, 255, 255, 255)
RED = (255, 0, 0, 255)


class Env(*classdef):
    """Base environment class.

    Provides the interface for controlling a SUMO simulation. Using this
    class, you can start sumo, provide a scenario to specify a
    configuration and controllers, perform simulation steps, and reset the
    simulation to an initial configuration.

    Env is Serializable to allow for pickling and replaying of the policy.

    This class cannot be used as is: you must extend it to implement an
    action applicator method, and properties to define the MDP if you
    choose to use it with an rl library (e.g. RLlib). This can be done by
    overloading the following functions in a child class:
     - action_space
     - observation_space
     - apply_rl_action
     - get_state
     - compute_reward

    Attributes
    ----------
    env_params : flow.core.params.EnvParams
       see flow/core/params.py
    sumo_params: flow.core.params.SumoParams
       see flow/core/params.py
    scenario: Scenario type
        see flow/scenarios/base_scenario.py
    """

    def __init__(self, env_params, sumo_params, scenario):
        # Invoke serializable if using rllab
        if serializable_flag:
            Serializable.quick_init(self, locals())

        self.env_params = env_params
        self.scenario = scenario
        self.net_params = scenario.net_params
        self.initial_config = scenario.initial_config
        self.sumo_params = sumo_params
        time_stamp = ''.join(str(time.time()).split('.'))
        if os.environ.get("TEST_FLAG", 0):
            # 1.0 works with stress_test_start 10k times
            time.sleep(1.0 * int(time_stamp[-6:]) / 1e6)
        self.sumo_params.port = sumolib.miscutils.getFreeSocketPort()
        self.vehicles = scenario.vehicles
        self.traffic_lights = scenario.traffic_lights
        # time_counter: number of steps taken since the start of a rollout
        self.time_counter = 0
        # step_counter: number of total steps taken
        self.step_counter = 0
        # initial_state:
        #   Key = Vehicle ID,
        #   Entry = (type_id, route_id, lane_index, lane_pos, speed, pos)
        self.initial_state = {}
        self.state = None
        self.obs_var_labels = []

        # simulation step size
        self.sim_step = sumo_params.sim_step

<<<<<<< HEAD
        self.vehicle_arrangement_shuffle = \
            env_params.vehicle_arrangement_shuffle
        self.starting_position_shuffle = env_params.starting_position_shuffle
=======
        # the available_routes variable contains a dictionary of routes
        # vehicles can traverse; to be used when routes need to be chosen
        # dynamically
        self.available_routes = self.scenario.rts
>>>>>>> 9a9a7b7b

        # TraCI connection used to communicate with sumo
        self.traci_connection = None

        # dictionary of initial observations used while resetting vehicles
        # after each rollout
        self.initial_observations = dict.fromkeys(self.vehicles.get_ids())

        # store the initial vehicle ids
        self.initial_ids = deepcopy(self.vehicles.get_ids())

        # store the initial state of the vehicles class (for restarting sumo)
        self.initial_vehicles = deepcopy(self.vehicles)

        # colors used to distinguish between types of vehicles in the network
        self.colors = {}

        # the simulator used by this environment
        self.simulator = 'traci'

        # create the Flow kernel
        self.k = Kernel(simulator=self.simulator,
                        sim_params=self.sumo_params)

        # use the scenario class's network parameters to generate the necessary
        # scenario components within the scenario kernel
        self.k.scenario.generate_network(scenario)

        # initialize the simulation using the simulation kernel. This will use
        # the scenario kernel as an input in order to determine what network
        # needs to be simulated.
        self.traci_connection = self.k.simulation.start_simulation(
            scenario=self.k.scenario, sim_params=sumo_params)

        # pass the kernel api to the kernel and it's subclasses
        self.k.pass_api(self.traci_connection)

        # the available_routes variable contains a dictionary of routes
        # vehicles can traverse; to be used when routes need to be chosen
        # dynamically
        self.available_routes = self.k.scenario.rts

        self.setup_initial_state()

        # use pyglet to render the simulation
        if self.sumo_params.render in ['gray', 'dgray', 'rgb', 'drgb']:
            save_render = self.sumo_params.save_render
            sight_radius = self.sumo_params.sight_radius
            pxpm = self.sumo_params.pxpm
            show_radius = self.sumo_params.show_radius

            # get network polygons
            network = []
            for lane_id in self.traci_connection.lane.getIDList():
                _lane_poly = self.traci_connection.lane.getShape(lane_id)
                lane_poly = [i for pt in _lane_poly for i in pt]
                network.append(lane_poly)

            # instantiate a pyglet renderer
            self.renderer = Renderer(
                network,
                self.sumo_params.render,
                save_render,
                sight_radius=sight_radius,
                pxpm=pxpm,
                show_radius=show_radius)

            # render a frame
            self.render(reset=True)
        elif self.sumo_params.render in [True, False]:
            pass  # default to sumo-gui (if True) or sumo (if False)
        else:
            raise ValueError("Mode %s is not supported!" %
                             self.sumo_params.render)

    def restart_sumo(self, sumo_params, render=None):
        """Restart an already initialized sumo instance.

        This is used when visualizing a rollout, in order to update the
        rendering with potentially a gui and export emission data from sumo.

        This is also used to handle cases when the runtime of an experiment is
        too long, causing the sumo instance

        Parameters
        ----------
        sumo_params : flow.core.params.SumoParams
            sumo-specific parameters
        render: bool, optional
            specifies whether to use sumo's gui
        """
        self.k.close()

        # killed the sumo process if using sumo/TraCI
        if self.simulator == 'traci':
            self.k.simulation.sumo_proc.kill()

        if render is not None:
            self.sumo_params.render = render

        if sumo_params.emission_path is not None:
            ensure_dir(sumo_params.emission_path)
            self.sumo_params.emission_path = sumo_params.emission_path

        self.k.scenario.generate_network(self.scenario)
        self.traci_connection = self.k.simulation.start_simulation(
            scenario=self.k.scenario, sim_params=self.sumo_params)
        self.k.pass_api(self.traci_connection)

        self.setup_initial_state()

    def setup_initial_state(self):
        """Store information on the initial state of vehicles in the network.

        This information is to be used upon reset. This method also adds this
        information to the self.vehicles class and starts a subscription with
        sumo to collect state information each step.
        """
        # determine whether to shuffle the vehicles
        if self.scenario.initial_config.shuffle:
            random.shuffle(self.initial_ids)

        # generate starting position for vehicles in the network
        start_pos, start_lanes = self.scenario.generate_starting_positions(
            num_vehicles=len(self.initial_ids))

        # save the initial state. This is used in the _reset function
        for i, veh_id in enumerate(self.initial_ids):
            type_id = self.scenario.vehicles.get_type(veh_id)
            pos = start_pos[i][1]
            lane = start_lanes[i]
            speed = self.scenario.vehicles.get_initial_speed(veh_id)
            route_id = "route" + start_pos[i][0]

            self.initial_state[veh_id] = (type_id, route_id, lane, pos, speed)

    def step(self, rl_actions):
        """Advance the environment by one step.

        Assigns actions to autonomous and human-driven agents (i.e. vehicles,
        traffic lights, etc...). Actions that are not assigned are left to the
        control of the simulator. The actions are then used to advance the
        simulator by the number of time steps requested per environment step.

        Results from the simulations are processed through various classes,
        such as the Vehicle and TrafficLight kernels, to produce standardized
        methods for identifying specific network state features. Finally,
        results from the simulator are used to generate appropriate
        observations.

        Parameters
        ----------
        rl_actions: numpy ndarray
            an list of actions provided by the rl algorithm

        Returns
        -------
        observation: numpy ndarray
            agent's observation of the current environment
        reward: float
            amount of reward associated with the previous state/action pair
        done: bool
            indicates whether the episode has ended
        info: dict
            contains other diagnostic information from the previous action
        """
        for _ in range(self.env_params.sims_per_step):
            self.time_counter += 1
            self.step_counter += 1

            # perform acceleration actions for controlled human-driven vehicles
            if len(self.vehicles.get_controlled_ids()) > 0:
                accel = []
                for veh_id in self.vehicles.get_controlled_ids():
                    accel_contr = self.vehicles.get_acc_controller(veh_id)
                    action = accel_contr.get_action(self)
                    accel.append(action)
                self.apply_acceleration(self.vehicles.get_controlled_ids(),
                                        accel)

            # perform lane change actions for controlled human-driven vehicles
            if len(self.vehicles.get_controlled_lc_ids()) > 0:
                direction = []
                for veh_id in self.vehicles.get_controlled_lc_ids():
                    lc_contr = self.vehicles.get_lane_changing_controller(
                        veh_id)
                    target_lane = lc_contr.get_action(self)
                    direction.append(target_lane)
                self.apply_lane_change(
                    self.vehicles.get_controlled_lc_ids(), direction=direction)

            # perform (optionally) routing actions for all vehicle in the
            # network, including rl and sumo-controlled vehicles
            routing_ids = []
            routing_actions = []
            for veh_id in self.vehicles.get_ids():
                if self.vehicles.get_routing_controller(veh_id) is not None:
                    routing_ids.append(veh_id)
                    route_contr = self.vehicles.get_routing_controller(veh_id)
                    routing_actions.append(route_contr.choose_route(self))

            self.choose_routes(routing_ids, routing_actions)

            self.apply_rl_actions(rl_actions)

            self.additional_command()

            # advance the simulation in the simulator by one step
            self.k.simulation.simulation_step()

            # collect subscription information from sumo
            vehicle_obs = \
                self.traci_connection.vehicle.getSubscriptionResults()
            id_lists = \
                self.traci_connection.simulation.getSubscriptionResults()

            # store new observations in the vehicles and traffic lights class
            self.vehicles.update(vehicle_obs, id_lists, self)

            # store new observations in the vehicles and traffic lights class
            self.k.update(reset=False)

            # update the colors of vehicles
            self.update_vehicle_colors()

            # collect list of sorted vehicle ids
            self.sorted_ids, self.sorted_extra_data = self.sort_by_position()

            # crash encodes whether the simulator experienced a collision
            crash = self.k.simulation.check_collision()

            # stop collecting new simulation steps if there is a collision
            if crash:
                break

            # render a frame
            self.render()

        states = self.get_state()
        if isinstance(states, dict):
            self.state = {}
            next_observation = {}
            done = {}
            infos = {}
            temp_state = states
            for key, state in temp_state.items():
                # collect information of the state of the network based on the
                # environment class used
                self.state[key] = np.asarray(state).T

                # collect observation new state associated with action
                next_observation[key] = np.copy(self.state[key])

                # test if a crash has occurred
                done[key] = crash
                # test if the agent has exited the system, if so
                # its agent should be done
                # FIXME(ev) this assumes that agents are single vehicles
                if key in self.vehicles.get_arrived_ids():
                    done[key] = True
                # check if an agent is done
                if crash:
                    done['__all__'] = True
                else:
                    done['__all__'] = False
                infos[key] = {}
        else:
            # collect information of the state of the network based on the
            # environment class used
            self.state = np.asarray(states).T

            # collect observation new state associated with action
            next_observation = np.copy(states)

            # test if the agent should terminate due to a crash
            done = crash

            # compute the info for each agent
            infos = {}

        # compute the reward
        rl_clipped = self.clip_actions(rl_actions)
        reward = self.compute_reward(rl_clipped, fail=crash)

        return next_observation, reward, done, infos

    def reset(self):
        """Reset the environment.

        This method is performed in between rollouts. It resets the state of
        the environment, and re-initializes the vehicles in their starting
        positions.

        If "shuffle" is set to True in InitialConfig, the initial positions of
        vehicles is recalculated and the vehicles are shuffled.

        Returns
        -------
        observation: numpy ndarray
            the initial observation of the space. The initial reward is assumed
            to be zero.
        """
        # reset the time counter
        self.time_counter = 0

        # warn about not using restart_instance when using inflows
        if len(self.net_params.inflows.get()) > 0 and \
                not self.sumo_params.restart_instance:
            print(
                "**********************************************************\n"
                "**********************************************************\n"
                "**********************************************************\n"
                "WARNING: Inflows will cause computational performance to\n"
                "significantly decrease after large number of rollouts. In \n"
                "order to avoid this, set SumoParams(restart_instance=True).\n"
                "**********************************************************\n"
                "**********************************************************\n"
                "**********************************************************"
            )

        if self.sumo_params.restart_instance or self.step_counter > 2e6:
            self.step_counter = 0
            # issue a random seed to induce randomness into the next rollout
            self.sumo_params.seed = random.randint(0, 1e5)
            # modify the vehicles class to match initial data
            self.vehicles = deepcopy(self.initial_vehicles)
            # restart the sumo instance
            self.restart_sumo(self.sumo_params)

<<<<<<< HEAD
        # perform shuffling (if requested)
        if self.starting_position_shuffle or self.vehicle_arrangement_shuffle:
            if self.starting_position_shuffle:
                x0 = np.random.uniform(0, self.k.scenario.length())
            else:
                x0 = self.initial_config.x0

            veh_ids = deepcopy(self.initial_ids)
            if self.vehicle_arrangement_shuffle:
                random.shuffle(veh_ids)

            initial_positions, initial_lanes = \
                self.k.scenario.generate_starting_positions(
                    initial_config=self.initial_config,
                    num_vehicles=len(self.initial_ids), x0=x0)

            initial_state = dict()
            for i, veh_id in enumerate(veh_ids):
                route_id = "route" + initial_positions[i][0]

                # replace initial routes, lanes, positions, and speeds to
                # reflect new values
                list_initial_state = list(self.initial_state[veh_id])
                list_initial_state[1] = route_id
                list_initial_state[2] = initial_lanes[i]
                list_initial_state[3] = initial_positions[i][1]
                initial_state[veh_id] = tuple(list_initial_state)

            self.initial_state = deepcopy(initial_state)
=======
        elif self.scenario.initial_config.shuffle:
            # perform shuffling (if requested)
            self.setup_initial_state()
>>>>>>> 9a9a7b7b

        # clear all vehicles from the network and the vehicles class
        for veh_id in self.traci_connection.vehicle.getIDList():
            try:
                self.traci_connection.vehicle.remove(veh_id)
                self.traci_connection.vehicle.unsubscribe(veh_id)
                self.vehicles.remove(veh_id)
            except (FatalTraCIError, TraCIException):
                pass

        # clear all vehicles from the network and the vehicles class
        # FIXME (ev, ak) this is weird and shouldn't be necessary
        for veh_id in list(self.vehicles.get_ids()):
            self.vehicles.remove(veh_id)
            try:
                self.traci_connection.vehicle.remove(veh_id)
                self.traci_connection.vehicle.unsubscribe(veh_id)
            except (FatalTraCIError, TraCIException):
                pass

        # reintroduce the initial vehicles to the network
        for veh_id in self.initial_ids:
            type_id, route_id, lane_index, pos, speed = \
                self.initial_state[veh_id]

            try:
                self.traci_connection.vehicle.addFull(
                    veh_id,
                    route_id,
                    typeID=str(type_id),
                    departLane=str(lane_index),
                    departPos=str(pos),
                    departSpeed=str(speed))
            except (FatalTraCIError, TraCIException):
                # if a vehicle was not removed in the first attempt, remove it
                # now and then reintroduce it
                self.traci_connection.vehicle.remove(veh_id)
                self.traci_connection.vehicle.addFull(
                    veh_id,
                    route_id,
                    typeID=str(type_id),
                    departLane=str(lane_index),
                    departPos=str(pos),
                    departSpeed=str(speed))

        # advance the simulation in the simulator by one step
        self.k.simulation.simulation_step()

        # collect subscription information from sumo
        vehicle_obs = self.traci_connection.vehicle.getSubscriptionResults()
        id_lists = self.traci_connection.simulation.getSubscriptionResults()

        # store new observations in the vehicles and traffic lights class
        self.vehicles.update(vehicle_obs, id_lists, self)

        # store new observations in the vehicles and traffic lights class
        self.k.update(reset=True)

        # update the colors of vehicles
        self.update_vehicle_colors()

        # check to make sure all vehicles have been spawned
        if len(self.initial_ids) < self.vehicles.num_vehicles:
            logging.error("Not enough vehicles have spawned! Bad start?")
            sys.exit()

        self.prev_last_lc = dict()
        for veh_id in self.vehicles.get_ids():
            # re-initialize the vehicles class with the states of the vehicles
            # at the start of a rollout
            self.vehicles.set_absolute_position(veh_id,
                                                self.get_x_by_id(veh_id))

            # re-initialize memory on last lc
            self.prev_last_lc[veh_id] = -float("inf")

        # collect list of sorted vehicle ids
        self.sorted_ids, self.sorted_extra_data = self.sort_by_position()

        states = self.get_state()
        if isinstance(states, dict):
            self.state = {}
            observation = {}
            for key, state in states.items():
                # collect information of the state of the network based on the
                # environment class used
                self.state[key] = np.asarray(state).T

                # collect observation new state associated with action
                observation[key] = np.copy(self.state[key]).tolist()

        else:
            # collect information of the state of the network based on the
            # environment class used
            self.state = np.asarray(states).T

            # observation associated with the reset (no warm-up steps)
            observation = np.copy(states)

        # perform (optional) warm-up steps before training
        for _ in range(self.env_params.warmup_steps):
            observation, _, _, _ = self.step(rl_actions=None)

        # render a frame
        self.render(reset=True)

        return observation

    def additional_command(self):
        """Additional commands that may be performed by the step method."""
        pass

    def clip_actions(self, rl_actions=None):
        """Clip the actions passed from the RL agent.

        Parameters
        ----------
        rl_actions : list or numpy ndarray
            list of actions provided by the RL algorithm

        Returns
        -------
        numpy ndarray (float)
            The rl_actions clipped according to the box
        """
        # ignore if no actions are issued
        if rl_actions is None:
            return None

        # clip according to the action space requirements
        if isinstance(self.action_space, Box):
            rl_actions = np.clip(
                rl_actions,
                a_min=self.action_space.low,
                a_max=self.action_space.high)
        return rl_actions

    def apply_rl_actions(self, rl_actions=None):
        """Specify the actions to be performed by the rl agent(s).

        If no actions are provided at any given step, the rl agents default to
        performing actions specified by sumo.

        Parameters
        ----------
        rl_actions : list or numpy ndarray
            list of actions provided by the RL algorithm
        """
        # ignore if no actions are issued
        if rl_actions is None:
            return

        rl_clipped = self.clip_actions(rl_actions)
        self._apply_rl_actions(rl_clipped)

    def _apply_rl_actions(self, rl_actions):
        raise NotImplementedError

    def apply_acceleration(self, veh_ids, acc):
        """Apply the acceleration requested by a vehicle in sumo.

        Note that, if the sumo-specified speed mode of the vehicle is not
        "aggressive", the acceleration may be clipped by some safety velocity
        or maximum possible acceleration.

        Parameters
        ----------
        veh_ids: list of str
            vehicles IDs associated with the requested accelerations
        acc: numpy ndarray or list of float
            requested accelerations from the vehicles
        """
        for i, vid in enumerate(veh_ids):
            if acc[i] is not None:
                this_vel = self.vehicles.get_speed(vid)
                next_vel = max([this_vel + acc[i] * self.sim_step, 0])
                self.traci_connection.vehicle.slowDown(vid, next_vel, 1)

    def apply_lane_change(self, veh_ids, direction):
        """Apply an instantaneous lane-change to a set of vehicles.

        This method also prevents vehicles from moving to lanes that do not
        exist, and set the "last_lc" variable for RL vehicles that lane changed
        to match the current time step, in order to assist in maintaining a
        lane change duration for these vehicles.

        Parameters
        ----------
        veh_ids: list of str
            vehicles IDs associated with the requested accelerations
        direction: list of {-1, 0, 1}
            -1: lane change to the right
             0: no lane change
             1: lane change to the left

        Raises
        ------
        ValueError
            If any of the direction values are not -1, 0, or 1.
        """
        # if any of the directions are not -1, 0, or 1, raise a ValueError
        if any(d not in [-1, 0, 1] for d in direction):
            raise ValueError(
                "Direction values for lane changes may only be: -1, 0, or 1.")

        for i, veh_id in enumerate(veh_ids):
            # check for no lane change
            if direction[i] == 0:
                continue

            # compute the target lane, and clip it so vehicle don't try to lane
            # change out of range
            this_lane = self.vehicles.get_lane(veh_id)
            this_edge = self.vehicles.get_edge(veh_id)
            target_lane = min(
                max(this_lane + direction[i], 0),
                self.k.scenario.num_lanes(this_edge) - 1)

            # perform the requested lane action action in TraCI
            if target_lane != this_lane:
                self.traci_connection.vehicle.changeLane(
                    veh_id, int(target_lane), 100000)

                if veh_id in self.vehicles.get_rl_ids():
                    self.prev_last_lc[veh_id] = \
                        self.vehicles.get_state(veh_id, "last_lc")

    def choose_routes(self, veh_ids, route_choices):
        """Update the route choice of vehicles in the network.

        Parameters
        ----------
        veh_ids: list
            list of vehicle identifiers
        route_choices: numpy array or list of floats
            list of edges the vehicle wishes to traverse, starting with the
            edge the vehicle is currently on. If a value of None is provided,
            the vehicle does not update its route
        """
        for i, veh_id in enumerate(veh_ids):
            if route_choices[i] is not None:
                self.traci_connection.vehicle.setRoute(
                    vehID=veh_id, edgeList=route_choices[i])

    def get_x_by_id(self, veh_id):
        """Provide a 1-D representation of the position of a vehicle.

        Note: These values are only meaningful if the specify_edge_starts
        method in the scenario is set appropriately; otherwise, a value of 0 is
        returned for all vehicles.

        Parameters
        ----------
        veh_id: str
            vehicle identifier

        Returns
        -------
        float
            position of a vehicle relative to a certain reference.
        """
        if self.vehicles.get_edge(veh_id) == '':
            # occurs when a vehicle crashes is teleported for some other reason
            return 0.
        return self.k.scenario.get_x(
            self.vehicles.get_edge(veh_id), self.vehicles.get_position(veh_id))

    def sort_by_position(self):
        """Sort the vehicle ids of vehicles in the network by position.

        The base environment does this by sorting vehicles by their absolute
        position.

        Returns
        -------
        sorted_ids: list <str>
            a list of all vehicle IDs sorted by position
        sorted_extra_data: list or tuple
            an extra component (list, tuple, etc...) containing extra sorted
            data, such as positions. If no extra component is needed, a value
            of None should be returned
        """
        if self.env_params.sort_vehicles:
            sorted_ids = sorted(
                self.vehicles.get_ids(),
                key=self.vehicles.get_absolute_position)
            return sorted_ids, None
        else:
            return self.vehicles.get_ids(), None

    def update_vehicle_colors(self):
        """Modify the color of vehicles if rendering is active.

        The colors of all vehicles are updated as follows:
        - red: autonomous (rl) vehicles
        - white: unobserved human-driven vehicles
        - cyan: observed human-driven vehicles
        """
        # do not change the colors of vehicles if the sumo-gui is not active
        # (in order to avoid slow downs)
        if self.sumo_params.render is not True:
            return

        for veh_id in self.vehicles.get_rl_ids():
            try:
                # color rl vehicles red
                self.traci_connection.vehicle.setColor(
                    vehID=veh_id, color=RED)
            except (FatalTraCIError, TraCIException):
                pass

        for veh_id in self.vehicles.get_human_ids():
            try:
                if veh_id in self.vehicles.get_observed_ids():
                    # color observed human-driven vehicles cyan
                    color = CYAN
                else:
                    # color unobserved human-driven vehicles white
                    color = WHITE
                self.traci_connection.vehicle.setColor(
                    vehID=veh_id, color=color)
            except (FatalTraCIError, TraCIException):
                pass

        # clear the list of observed vehicles
        for veh_id in self.vehicles.get_observed_ids():
            self.vehicles.remove_observed(veh_id)

    def get_state(self):
        """Return the state of the simulation as perceived by the RL agent.

        MUST BE implemented in new environments.

        Returns
        -------
        state: numpy ndarray
            information on the state of the vehicles, which is provided to the
            agent
        """
        raise NotImplementedError

    @property
    def action_space(self):
        """Identify the dimensions and bounds of the action space.

        MUST BE implemented in new environments.

        Returns
        -------
        gym Box or Tuple type
            a bounded box depicting the shape and bounds of the action space
        """
        raise NotImplementedError

    @property
    def observation_space(self):
        """Identify the dimensions and bounds of the observation space.

        MUST BE implemented in new environments.

        Returns
        -------
        gym Box or Tuple type
            a bounded box depicting the shape and bounds of the observation
            space
        """
        raise NotImplementedError

    def compute_reward(self, rl_actions, **kwargs):
        """Reward function for the RL agent(s).

        MUST BE implemented in new environments.
        Defaults to 0 for non-implemented environments.

        Parameters
        ----------
        rl_actions: numpy ndarray
            actions performed by rl vehicles
        kwargs: dict
            other parameters of interest. Contains a "fail" element, which
            is True if a vehicle crashed, and False otherwise

        Returns
        -------
        reward: float or list <float>
        """
        return 0

    def terminate(self):
        """Close the TraCI I/O connection.

        Should be done at end of every experiment. Must be in Env because the
        environment opens the TraCI connection.
        """
        print(
            "Closing connection to TraCI and stopping simulation.\n"
            "Note, this may print an error message when it closes."
        )
        self.k.close()

        # close pyglet renderer
        if self.sumo_params.render in ['gray', 'dgray', 'rgb', 'drgb']:
            self.renderer.close()

    def render(self, reset=False, buffer_length=5):
        """Render a frame.

        Parameters
        ----------
        reset: bool
            set to True to reset the buffer
        buffer_length: int
            length of the buffer
        """
        if self.sumo_params.render in ['gray', 'dgray', 'rgb', 'drgb']:
            # render a frame
            self.pyglet_render()

            # cache rendering
            if reset:
                self.frame_buffer = [self.frame.copy() for _ in range(5)]
                self.sights_buffer = [self.sights.copy() for _ in range(5)]
            else:
                if self.step_counter % int(1/self.sim_step) == 0:
                    self.frame_buffer.append(self.frame.copy())
                    self.sights_buffer.append(self.sights.copy())
                if len(self.frame_buffer) > buffer_length:
                    self.frame_buffer.pop(0)
                    self.sights_buffer.pop(0)

    def pyglet_render(self):
        """Render a frame using pyglet."""

        # get human and RL simulation status
        human_idlist = self.vehicles.get_human_ids()
        machine_idlist = self.vehicles.get_rl_ids()
        human_logs = []
        human_orientations = []
        human_dynamics = []
        machine_logs = []
        machine_orientations = []
        machine_dynamics = []
        max_speed = self.k.scenario.max_speed()
        for id in human_idlist:
            # Force tracking human vehicles by adding "track" in vehicle id.
            # The tracked human vehicles will be treated as machine vehicles.
            if 'track' in id:
                machine_logs.append(
                    [self.vehicles.get_timestep(id),
                     self.vehicles.get_timedelta(id),
                     id])
                machine_orientations.append(
                    self.vehicles.get_orientation(id))
                machine_dynamics.append(
                    self.vehicles.get_speed(id)/max_speed)
            else:
                human_logs.append(
                    [self.vehicles.get_timestep(id),
                     self.vehicles.get_timedelta(id),
                     id])
                human_orientations.append(
                    self.vehicles.get_orientation(id))
                human_dynamics.append(
                    self.vehicles.get_speed(id)/max_speed)
        for id in machine_idlist:
            machine_logs.append(
                [self.vehicles.get_timestep(id),
                 self.vehicles.get_timedelta(id),
                 id])
            machine_orientations.append(
                self.vehicles.get_orientation(id))
            machine_dynamics.append(
                self.vehicles.get_speed(id)/max_speed)

        # step the renderer
        self.frame = self.renderer.render(human_orientations,
                                          machine_orientations,
                                          human_dynamics,
                                          machine_dynamics,
                                          human_logs,
                                          machine_logs)

        # get local observation of RL vehicles
        self.sights = []
        for id in human_idlist:
            # Force tracking human vehicles by adding "track" in vehicle id.
            # The tracked human vehicles will be treated as machine vehicles.
            if "track" in id:
                orientation = self.vehicles.get_orientation(id)
                sight = self.renderer.get_sight(
                    orientation, id)
                self.sights.append(sight)
        for id in machine_idlist:
            orientation = self.vehicles.get_orientation(id)
            sight = self.renderer.get_sight(
                orientation, id)
            self.sights.append(sight)<|MERGE_RESOLUTION|>--- conflicted
+++ resolved
@@ -102,17 +102,6 @@
         # simulation step size
         self.sim_step = sumo_params.sim_step
 
-<<<<<<< HEAD
-        self.vehicle_arrangement_shuffle = \
-            env_params.vehicle_arrangement_shuffle
-        self.starting_position_shuffle = env_params.starting_position_shuffle
-=======
-        # the available_routes variable contains a dictionary of routes
-        # vehicles can traverse; to be used when routes need to be chosen
-        # dynamically
-        self.available_routes = self.scenario.rts
->>>>>>> 9a9a7b7b
-
         # TraCI connection used to communicate with sumo
         self.traci_connection = None
 
@@ -235,7 +224,7 @@
             random.shuffle(self.initial_ids)
 
         # generate starting position for vehicles in the network
-        start_pos, start_lanes = self.scenario.generate_starting_positions(
+        start_pos, start_lanes = self.k.scenario.generate_starting_positions(
             num_vehicles=len(self.initial_ids))
 
         # save the initial state. This is used in the _reset function
@@ -441,41 +430,9 @@
             # restart the sumo instance
             self.restart_sumo(self.sumo_params)
 
-<<<<<<< HEAD
-        # perform shuffling (if requested)
-        if self.starting_position_shuffle or self.vehicle_arrangement_shuffle:
-            if self.starting_position_shuffle:
-                x0 = np.random.uniform(0, self.k.scenario.length())
-            else:
-                x0 = self.initial_config.x0
-
-            veh_ids = deepcopy(self.initial_ids)
-            if self.vehicle_arrangement_shuffle:
-                random.shuffle(veh_ids)
-
-            initial_positions, initial_lanes = \
-                self.k.scenario.generate_starting_positions(
-                    initial_config=self.initial_config,
-                    num_vehicles=len(self.initial_ids), x0=x0)
-
-            initial_state = dict()
-            for i, veh_id in enumerate(veh_ids):
-                route_id = "route" + initial_positions[i][0]
-
-                # replace initial routes, lanes, positions, and speeds to
-                # reflect new values
-                list_initial_state = list(self.initial_state[veh_id])
-                list_initial_state[1] = route_id
-                list_initial_state[2] = initial_lanes[i]
-                list_initial_state[3] = initial_positions[i][1]
-                initial_state[veh_id] = tuple(list_initial_state)
-
-            self.initial_state = deepcopy(initial_state)
-=======
         elif self.scenario.initial_config.shuffle:
             # perform shuffling (if requested)
             self.setup_initial_state()
->>>>>>> 9a9a7b7b
 
         # clear all vehicles from the network and the vehicles class
         for veh_id in self.traci_connection.vehicle.getIDList():
