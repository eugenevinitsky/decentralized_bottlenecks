"""
Environment used to train a stop-and-go dissipating controller.

This is the environment that was used in:

C. Wu, A. Kreidieh, K. Parvate, E. Vinitsky, A. Bayen, "Flow: Architecture and
Benchmarking for Reinforcement Learning in Traffic Control," CoRR, vol.
abs/1710.05465, 2017. [Online]. Available: https://arxiv.org/abs/1710.05465
"""

from flow.core.params import InitialConfig
from flow.core.params import NetParams
from flow.envs.base_env import Env
from flow.envs.multiagent_env import MultiEnv

from gym.spaces.box import Box

from copy import deepcopy
import numpy as np
import random
from scipy.optimize import fsolve

ADDITIONAL_ENV_PARAMS = {
    # maximum acceleration of autonomous vehicles
    'max_accel': 1,
    # maximum deceleration of autonomous vehicles
    'max_decel': 1,
    # bounds on the ranges of ring road lengths the autonomous vehicle is
    # trained on
    'ring_length': [220, 270],
}


class WaveAttenuationEnv(Env):
    """Fully observable wave attenuation environment.

    This environment is used to train autonomous vehicles to attenuate the
    formation and propagation of waves in a variable density ring road.

    Required from env_params:

    * max_accel: maximum acceleration of autonomous vehicles
    * max_decel: maximum deceleration of autonomous vehicles
    * ring_length: bounds on the ranges of ring road lengths the autonomous
      vehicle is trained on

    States
        The state consists of the velocities and absolute position of all
        vehicles in the network. This assumes a constant number of vehicles.

    Actions
        Actions are a list of acceleration for each rl vehicles, bounded by the
        maximum accelerations and decelerations specified in EnvParams.

    Rewards
        The reward function rewards high average speeds from all vehicles in
        the network, and penalizes accelerations by the rl vehicle.

    Termination
        A rollout is terminated if the time horizon is reached or if two
        vehicles collide into one another.
    """

    def __init__(self, env_params, sim_params, scenario):
        for p in ADDITIONAL_ENV_PARAMS.keys():
            if p not in env_params.additional_params:
                raise KeyError(
                    'Environment parameter \'{}\' not supplied'.format(p))

        super().__init__(env_params, sim_params, scenario)

    @property
    def action_space(self):
        """See class definition."""
        return Box(
            low=-np.abs(self.env_params.additional_params['max_decel']),
            high=self.env_params.additional_params['max_accel'],
            shape=(self.k.vehicle.num_rl_vehicles, ),
            dtype=np.float32)

    @property
    def observation_space(self):
        """See class definition."""
        self.obs_var_labels = ["Velocity", "Absolute_pos"]
        return Box(
            low=0,
            high=1,
            shape=(2 * self.k.vehicle.num_vehicles, ),
            dtype=np.float32)

    def _apply_rl_actions(self, rl_actions):
        """See class definition."""
<<<<<<< HEAD
        sorted_rl_ids = [
            veh_id for veh_id in self.sorted_ids
            if veh_id in self.k.vehicle.get_rl_ids()
        ]
        self.k.vehicle.apply_acceleration(sorted_rl_ids, rl_actions)
=======
        self.apply_acceleration(self.vehicles.get_rl_ids(), rl_actions)
>>>>>>> c4ef0b44

    def compute_reward(self, rl_actions, **kwargs):
        """See class definition."""
        # in the warmup steps
        if rl_actions is None:
            return 0

        vel = np.array([
            self.k.vehicle.get_speed(veh_id)
            for veh_id in self.k.vehicle.get_ids()
        ])

        if any(vel < -100) or kwargs['fail']:
            return 0.

        # reward average velocity
        eta_2 = 4.
        reward = eta_2 * np.mean(vel) / 20

        # punish accelerations (should lead to reduced stop-and-go waves)
        eta = 8  # 0.25
        rl_actions = np.array(rl_actions)
        accel_threshold = 0

        if np.mean(np.abs(rl_actions)) > accel_threshold:
            reward += eta * (accel_threshold - np.mean(np.abs(rl_actions)))

        return float(reward)

    def get_state(self):
        """See class definition."""
<<<<<<< HEAD
        speed = [self.k.vehicle.get_speed(veh_id) / self.k.scenario.max_speed()
                 for veh_id in self.sorted_ids]
        pos = [self.k.vehicle.get_x_by_id(veh_id) / self.k.scenario.length()
               for veh_id in self.sorted_ids]
=======
        speed = [self.vehicles.get_speed(veh_id) / self.scenario.max_speed
                 for veh_id in self.vehicles.get_ids()]
        pos = [self.get_x_by_id(veh_id) / self.scenario.length
               for veh_id in self.vehicles.get_ids()]
>>>>>>> c4ef0b44

        return np.array(speed + pos)

    def additional_command(self):
        """Define which vehicles are observed for visualization purposes."""
        # specify observed vehicles
        if self.k.vehicle.num_rl_vehicles > 0:
            for veh_id in self.k.vehicle.get_human_ids():
                self.k.vehicle.set_observed(veh_id)

    def reset(self):
        """See parent class.

        The sumo instance is reset with a new ring length, and a number of
        steps are performed with the rl vehicle acting as a human vehicle.
        """
        # reset the step counter
        self.step_counter = 0

        # update the scenario
        initial_config = InitialConfig(bunching=50, min_gap=0)
        additional_net_params = {
            'length':
                random.randint(
                    self.env_params.additional_params['ring_length'][0],
                    self.env_params.additional_params['ring_length'][1]),
            'lanes':
                self.scenario.net_params.additional_params['lanes'],
            'speed_limit':
                self.scenario.net_params.additional_params['speed_limit'],
            'resolution':
                self.scenario.net_params.additional_params['resolution']
        }
        net_params = NetParams(additional_params=additional_net_params)

        self.scenario = self.scenario.__class__(
            self.scenario.orig_name, self.scenario.vehicles,
            net_params, initial_config)
        self.k.vehicle = deepcopy(self.initial_vehicles)
        self.k.vehicle.kernel_api = self.k.kernel_api
        self.k.vehicle.master_kernel = self.k

        # solve for the velocity upper bound of the ring
        def v_eq_max_function(v):
            num_veh = self.k.vehicle.num_vehicles - 1
            # maximum gap in the presence of one rl vehicle
            s_eq_max = (self.k.scenario.length() -
                        self.k.vehicle.num_vehicles * 5) / num_veh

            v0 = 30
            s0 = 2
            T = 1
            gamma = 4

            error = s_eq_max - (s0 + v * T) * (1 - (v / v0)**gamma)**-0.5

            return error

        v_guess = 4.
        v_eq_max = fsolve(v_eq_max_function, v_guess)[0]

        print('\n-----------------------')
        print('ring length:', net_params.additional_params['length'])
        print('v_max:', v_eq_max)
        print('-----------------------')

        # restart the sumo instance
        self.restart_simulation(
            sim_params=self.sim_params,
            render=self.sim_params.render)

        # perform the generic reset function
        observation = super().reset()

        # reset the timer to zero
        self.time_counter = 0

        return observation


class WaveAttenuationPOEnv(WaveAttenuationEnv):
    """POMDP version of WaveAttenuationEnv.

    Note that this environment only works when there is one autonomous vehicle
    on the network.

    Required from env_params:

    * max_accel: maximum acceleration of autonomous vehicles
    * max_decel: maximum deceleration of autonomous vehicles
    * ring_length: bounds on the ranges of ring road lengths the autonomous
      vehicle is trained on

    States
        The state consists of the speed and headway of the ego vehicle, as well
        as the difference in speed between the ego vehicle and its leader.
        There is no assumption on the number of vehicles in the network.

    Actions
        See parent class

    Rewards
        See parent class

    Termination
        See parent class

    """

    @property
    def observation_space(self):
        """See class definition."""
        return Box(low=0, high=1, shape=(3, ), dtype=np.float32)

    def get_state(self):
        """See class definition."""
        rl_id = self.k.vehicle.get_rl_ids()[0]
        lead_id = self.k.vehicle.get_leader(rl_id) or rl_id

        # normalizers
        max_speed = 15.
        max_length = self.env_params.additional_params['ring_length'][1]

        observation = np.array([
            self.k.vehicle.get_speed(rl_id) / max_speed,
            (self.k.vehicle.get_speed(lead_id) -
             self.k.vehicle.get_speed(rl_id)) / max_speed,
            self.k.vehicle.get_headway(rl_id) / max_length
        ])

        return observation

    def additional_command(self):
        """Define which vehicles are observed for visualization purposes."""
        # specify observed vehicles
        rl_id = self.k.vehicle.get_rl_ids()[0]
        lead_id = self.k.vehicle.get_leader(rl_id) or rl_id
        self.k.vehicle.set_observed(lead_id)


class MultiWaveAttenuationPOEnv(MultiEnv):
    """Multiagent shared model version of WaveAttenuationPOEnv

    Intended to work with Lord Of The Rings Scenario.
    Note that this environment current
    only works when there is one autonomous vehicle
    on each ring.

    Required from env_params: See parent class

    States
        See parent class
    Actions
        See parent class

    Rewards
        See parent class

    Termination
        See parent class

    """

    @property
    def observation_space(self):
        """See class definition."""
        return Box(low=0, high=1, shape=(3,), dtype=np.float32)

    @property
    def action_space(self):
        """See class definition."""
        add_params = self.scenario.net_params.additional_params
        num_rings = add_params['num_rings']
        return Box(
            low=-np.abs(self.env_params.additional_params['max_decel']),
            high=self.env_params.additional_params['max_accel'],
            shape=(int(self.k.vehicle.num_rl_vehicles/num_rings), ),
            dtype=np.float32)

    def get_state(self):
        """See class definition."""
        obs = {}
        for rl_id in self.k.vehicle.get_rl_ids():
            lead_id = self.k.vehicle.get_leader(rl_id) or rl_id

            # normalizers
            max_speed = 15.
            max_length = self.env_params.additional_params['ring_length'][1]

            observation = np.array([
                self.k.vehicle.get_speed(rl_id) / max_speed,
                (self.k.vehicle.get_speed(lead_id) -
                 self.k.vehicle.get_speed(rl_id)) / max_speed,
                self.k.vehicle.get_headway(rl_id) / max_length
            ])
            obs.update({rl_id: observation})

        return obs

    def _apply_rl_actions(self, rl_actions):
        """Split the accelerations by ring"""
        if rl_actions:
            rl_ids = list(rl_actions.keys())
            accel = list(rl_actions.values())
            self.k.vehicle.apply_acceleration(rl_ids, accel)

    def compute_reward(self, rl_actions, **kwargs):
        """See class definition."""
        # in the warmup steps
        if rl_actions is None:
            return {}

        rew = {}
        for rl_id in rl_actions.keys():
            edge_id = rl_id.split('_')[1]
            edges = self.gen_edges(edge_id)
            vehs_on_edge = self.k.vehicle.get_ids_by_edge(edges)
            vel = np.array([
                self.k.vehicle.get_speed(veh_id)
                for veh_id in vehs_on_edge
            ])
            if any(vel < -100) or kwargs['fail']:
                return 0.

            target_vel = self.env_params.additional_params['target_velocity']
            max_cost = np.array([target_vel] * len(vehs_on_edge))
            max_cost = np.linalg.norm(max_cost)

            cost = vel - target_vel
            cost = np.linalg.norm(cost)

            rew[rl_id] = max(max_cost - cost, 0) / max_cost
        return rew

    def additional_command(self):
        """Define which vehicles are observed for visualization purposes."""
        # specify observed vehicles
        for rl_id in self.k.vehicle.get_rl_ids():
            lead_id = self.k.vehicle.get_leader(rl_id) or rl_id
            self.k.vehicle.set_observed(lead_id)

    def gen_edges(self, i):
        """Return the edges corresponding to the rl id"""
        return ['top_{}'.format(i), 'left_{}'.format(i),
                'right_{}'.format(i), 'bottom_{}'.format(i)]<|MERGE_RESOLUTION|>--- conflicted
+++ resolved
@@ -90,15 +90,8 @@
 
     def _apply_rl_actions(self, rl_actions):
         """See class definition."""
-<<<<<<< HEAD
-        sorted_rl_ids = [
-            veh_id for veh_id in self.sorted_ids
-            if veh_id in self.k.vehicle.get_rl_ids()
-        ]
-        self.k.vehicle.apply_acceleration(sorted_rl_ids, rl_actions)
-=======
-        self.apply_acceleration(self.vehicles.get_rl_ids(), rl_actions)
->>>>>>> c4ef0b44
+        self.k.vehicle.apply_acceleration(
+            self.k.vehicle.get_rl_ids(), rl_actions)
 
     def compute_reward(self, rl_actions, **kwargs):
         """See class definition."""
@@ -130,17 +123,10 @@
 
     def get_state(self):
         """See class definition."""
-<<<<<<< HEAD
         speed = [self.k.vehicle.get_speed(veh_id) / self.k.scenario.max_speed()
-                 for veh_id in self.sorted_ids]
+                 for veh_id in self.k.vehicle.get_ids()]
         pos = [self.k.vehicle.get_x_by_id(veh_id) / self.k.scenario.length()
-               for veh_id in self.sorted_ids]
-=======
-        speed = [self.vehicles.get_speed(veh_id) / self.scenario.max_speed
-                 for veh_id in self.vehicles.get_ids()]
-        pos = [self.get_x_by_id(veh_id) / self.scenario.length
-               for veh_id in self.vehicles.get_ids()]
->>>>>>> c4ef0b44
+               for veh_id in self.k.vehicle.get_ids()]
 
         return np.array(speed + pos)
 
