--- conflicted
+++ resolved
@@ -83,14 +83,9 @@
   - ls ../
 
 install:
-<<<<<<< HEAD
-  - pip install coveralls
-  - conda install flake8
-=======
   - pip install flake8 .
   - pip install coveralls
   - pip install nose
->>>>>>> 508baf25
 
 before_script:
   - flake8 --version
